%%%-----------------------------------------------------------------------------
%%% @Copyright (C) 2014-2015, Feng Lee <feng@emqtt.io>
%%%
%%% Permission is hereby granted, free of charge, to any person obtaining a copy
%%% of this software and associated documentation files (the "Software"), to deal
%%% in the Software without restriction, including without limitation the rights
%%% to use, copy, modify, merge, publish, distribute, sublicense, and/or sell
%%% copies of the Software, and to permit persons to whom the Software is
%%% furnished to do so, subject to the following conditions:
%%%
%%% The above copyright notice and this permission notice shall be included in all
%%% copies or substantial portions of the Software.
%%%
%%% THE SOFTWARE IS PROVIDED "AS IS", WITHOUT WARRANTY OF ANY KIND, EXPRESS OR
%%% IMPLIED, INCLUDING BUT NOT LIMITED TO THE WARRANTIES OF MERCHANTABILITY,
%%% FITNESS FOR A PARTICULAR PURPOSE AND NONINFRINGEMENT. IN NO EVENT SHALL THE
%%% AUTHORS OR COPYRIGHT HOLDERS BE LIABLE FOR ANY CLAIM, DAMAGES OR OTHER
%%% LIABILITY, WHETHER IN AN ACTION OF CONTRACT, TORT OR OTHERWISE, ARISING FROM,
%%% OUT OF OR IN CONNECTION WITH THE SOFTWARE OR THE USE OR OTHER DEALINGS IN THE
%%% SOFTWARE.
%%%-----------------------------------------------------------------------------
%%% @doc
%%% Simple Echo Server.
%%%
%%% @end
%%%-----------------------------------------------------------------------------
-module(echo_server).

-export([start/0, start/1]).

%%callback 
-export([start_link/1, init/1, loop/1]).

-define(TCP_OPTIONS, [
<<<<<<< HEAD
        {ip, {127,0,0,1}},
=======
        {ip, {0,0,0,0,0,0,0,1}},
>>>>>>> d90ec283
		binary,
		{packet, raw},
		%{buffer, 1024},
		{reuseaddr, true},
		{backlog, 1024},
		{nodelay, false}]).

%%------------------------------------------------------------------------------
%% @doc
%% Start echo server.
%%
%% @end
%%------------------------------------------------------------------------------
start() ->
    start(5000).
%% shell
start([Port]) when is_atom(Port) ->
    start(list_to_integer(atom_to_list(Port)));
start(Port) when is_integer(Port) ->
    [ok = application:start(App) || App <- [sasl, esockd]],
    Access = application:get_env(esockd, access, [{allow, all}]),
    SockOpts = [{access, Access},
                {acceptors, 32}, 
                {shutdown, infinity},
                {max_clients, 1000000},
                {sockopts, ?TCP_OPTIONS}],
    MFArgs = {?MODULE, start_link, []},
    esockd:open(echo, Port, SockOpts, MFArgs).

%%------------------------------------------------------------------------------
%% @doc
%% eSockd callback.
%%
%% @end
%%------------------------------------------------------------------------------
start_link(Conn) ->
	{ok, spawn_link(?MODULE, init, [Conn])}.

init(Conn) ->
    {ok, NewConn} = Conn:wait(),
	loop(NewConn).

loop(Conn) ->
	case Conn:recv(0) of
		{ok, Data} ->
			{ok, PeerName} = Conn:peername(),
			io:format("~s - ~s~n", [esockd_net:format(peername, PeerName), Data]),
			Conn:send(Data),
			loop(Conn);
		{error, Reason} ->
			io:format("tcp ~s~n", [Reason]),
			{stop, Reason}
	end.

<|MERGE_RESOLUTION|>--- conflicted
+++ resolved
@@ -32,11 +32,7 @@
 -export([start_link/1, init/1, loop/1]).
 
 -define(TCP_OPTIONS, [
-<<<<<<< HEAD
-        {ip, {127,0,0,1}},
-=======
         {ip, {0,0,0,0,0,0,0,1}},
->>>>>>> d90ec283
 		binary,
 		{packet, raw},
 		%{buffer, 1024},
