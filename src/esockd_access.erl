--- conflicted
+++ resolved
@@ -38,34 +38,25 @@
 -type range() :: {cidr(), pos_integer(), pos_integer()}.
 
 -type range_rule() :: {allow, all} |
-                       {allow, range()} |
-                       {deny,  all} |
-                       {deny,  cidr()}.
+                      {allow, range()} |
+                      {deny,  all} |
+                      {deny,  cidr()}.
 
 -export([rule/1, match/2, itoa/1]).
 
 -ifdef(TEST).
 
-<<<<<<< HEAD
 -export([range/1, mask/1, atoi/1]).
 
 -endif.
 
 %%------------------------------------------------------------------------------
 %% @doc
-%% Make rule.
+%% Build CIDR, Make rule.
 %%
 %% @end
 %%------------------------------------------------------------------------------
 -spec rule(rule()) -> [range_rule()].
-=======
-%%------------------------------------------------------------------------------
-%% @doc
-%% Build CIDR.
-%%
-%% @end
-%%------------------------------------------------------------------------------
->>>>>>> eb8bacb1
 rule({allow, all}) ->
     {allow, all};
 rule({allow, CIDR}) when is_list(CIDR) ->
@@ -81,18 +72,11 @@
 
 %%------------------------------------------------------------------------------
 %% @doc
-<<<<<<< HEAD
-%% CIDR range.
+%% Match Addr with Access Rules.
 %%
 %% @end
 %%------------------------------------------------------------------------------
--spec range(cidr()) -> {ok, pos_integer(), pos_integer()}.
-=======
-%% Match IpAddr with access rules.
-%%
-%% @end
-%%------------------------------------------------------------------------------
--spec match(inet:ip_address(), [rule()]) -> {matched, allow} | {matched, deny} | nomatch.
+-spec match(inet:ip_address(), [range_rule()]) -> {matched, allow} | {matched, deny} | nomatch.
 match(Addr, Rules) when is_tuple(Addr) ->
     match2(atoi(Addr), Rules).
 
@@ -111,8 +95,13 @@
 match2(_I, [{deny, all}|_]) ->
     {matched, deny}.
 
-
->>>>>>> eb8bacb1
+%%------------------------------------------------------------------------------
+%% @doc
+%% CIDR range.
+%%
+%% @end
+%%------------------------------------------------------------------------------
+-spec range(cidr()) -> {ok, pos_integer(), pos_integer()}.
 range(CIDR) ->
     case string:tokens(CIDR, "/") of
         [Addr] ->
@@ -124,7 +113,6 @@
             {ok, Start, End}
     end.
 
-<<<<<<< HEAD
 subnet(IP, Mask) ->
     Start = atoi(IP) band Mask,
     End = Start bor (Mask bxor 16#FFFFFFFF),
@@ -146,44 +134,10 @@
 
 %%------------------------------------------------------------------------------
 %% @doc
-%% Match Addr with Access Rules.
-%%
-%% @end
-%%------------------------------------------------------------------------------
--spec match(inet:ip_address(), [range_rule()]) -> {matched, allow} | {matched, deny} | nomatch.
-match(Addr, Rules) when is_tuple(Addr) ->
-    match2(atoi(Addr), Rules).
-
-match2(_I, []) ->
-    nomatch;
-match2(_I, [{allow, all} | _Rules]) ->
-    {matched, allow};
-match2(I, [{allow, {_, Start, End}} | _Rules]) when I >= Start, I =< End ->
-    {matched, allow};
-match2(I, [{allow, {_, _Start, _End}} | Rules]) ->
-    match2(I, Rules);
-match2(_I, [{deny, all} | _Rules]) ->
-    {matched, deny};
-match2(I, [{deny, {_, Start, End}} | _Rules]) when I >= Start, I =< End ->
-    {matched, deny};
-match2(I, [{deny, {_, _Start, _End}} | Rules]) ->
-    match2(I, Rules).
-
-%%------------------------------------------------------------------------------
-%% @doc
 %% Addr to Integer.
 %%
 %% @end
 %%------------------------------------------------------------------------------
-=======
-subnet(IP, Mask) when Mask >= 0, Mask =< 32 ->
-    %TODO:
-    {atoi(IP), atoi(IP)}.
-
-atoi(S) when is_list(S) ->
-    {ok, Addr} = inet:parse_ipv4_address(S),
-    atoi(Addr);
->>>>>>> eb8bacb1
 atoi({A, B, C, D}) ->
     (A bsl 24) + (B bsl 16) + (C bsl 8) + D.
 
