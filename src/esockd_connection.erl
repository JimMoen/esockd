%%%-----------------------------------------------------------------------------
%%% Copyright (c) 2014-2017 Feng Lee <feng@emqtt.io>. All Rights Reserved.
%%%
%%% Permission is hereby granted, free of charge, to any person obtaining a copy
%%% of this software and associated documentation files (the "Software"), to deal
%%% in the Software without restriction, including without limitation the rights
%%% to use, copy, modify, merge, publish, distribute, sublicense, and/or sell
%%% copies of the Software, and to permit persons to whom the Software is
%%% furnished to do so, subject to the following conditions:
%%%
%%% The above copyright notice and this permission notice shall be included in all
%%% copies or substantial portions of the Software.
%%%
%%% THE SOFTWARE IS PROVIDED "AS IS", WITHOUT WARRANTY OF ANY KIND, EXPRESS OR
%%% IMPLIED, INCLUDING BUT NOT LIMITED TO THE WARRANTIES OF MERCHANTABILITY,
%%% FITNESS FOR A PARTICULAR PURPOSE AND NONINFRINGEMENT. IN NO EVENT SHALL THE
%%% AUTHORS OR COPYRIGHT HOLDERS BE LIABLE FOR ANY CLAIM, DAMAGES OR OTHER
%%% LIABILITY, WHETHER IN AN ACTION OF CONTRACT, TORT OR OTHERWISE, ARISING FROM,
%%% OUT OF OR IN CONNECTION WITH THE SOFTWARE OR THE USE OR OTHER DEALINGS IN THE
%%% SOFTWARE.
%%%-----------------------------------------------------------------------------
%%% @doc
%%% eSockd tcp/ssl connection that wraps transport and socket.
%%%
%%% @end
%%%-----------------------------------------------------------------------------

-module(esockd_connection).

-author("Feng Lee <feng@emqtt.io>").

-include("esockd.hrl").

-export([new/3, start_link/2, go/2, wait/1, upgrade/1]).

-export([transport/1, sock/1, opts/1, type/1, getopts/2, setopts/2,
         getstat/2, controlling_process/2, peername/1, sockname/1,
         peercert/1]).

-export([send/2, async_send/2, recv/2, recv/3, async_recv/2, async_recv/3,
         shutdown/2, close/1, fast_close/1]).

-export([gc/1]).

-type(parameter() :: any()).

-type(connection() :: {?MODULE, list(parameter())}).

-export_type([connection/0]).

-define(CONN_MOD, {?MODULE, [_Sock, _SockFun, _Opts]}).

-define(CONN_MOD(Sock), {?MODULE, [Sock, _SockFun, _Opts]}).

-define(Transport, esockd_transport).

%%------------------------------------------------------------------------------
%% API
%%------------------------------------------------------------------------------

%% @doc Create a connection
-spec(new(Sock, SockFun, Opts) -> connection() when
    Sock    :: inet:socket(),
    SockFun :: esockd:sock_fun(),
    Opts    :: list(atom()|tuple())).
new(Sock, SockFun, Opts) ->
    {?MODULE, [Sock, SockFun, parse_opt(Opts)]}.

parse_opt(Opts) ->
    parse_opt(Opts, []).
parse_opt([], Acc) ->
    Acc;
parse_opt([{rate_limit, Str} | Opts], Acc) ->
    parse_opt(Opts, [{rate_limit, parse_rl(Str)}|Acc]);
parse_opt([Opt | Opts], Acc) ->
    parse_opt(Opts, [Opt | Acc]).
parse_rl(Str) ->
    Bps = fun(S) -> list_to_integer(string:strip(S)) * 1024 end,
    [Burst, Rate] = [Bps(S) || S <- string:tokens(Str, ",")],
    esockd_ratelimit:new(Burst, Rate).

%% @doc Start the connection process.
-spec(start_link(esockd:mfargs(), connection()) -> {ok, pid()}
                                                 | {error, any()}
                                                 | ignore).
start_link(M, Conn = ?CONN_MOD) when is_atom(M) ->
    M:start_link(Conn);

start_link({M, F}, Conn = ?CONN_MOD) when is_atom(M), is_atom(F) ->
    M:F(Conn);

start_link({M, F, Args}, Conn = ?CONN_MOD)
    when is_atom(M), is_atom(F), is_list(Args) ->
    erlang:apply(M, F, [Conn|Args]).

%% @doc Tell the connection proccess that socket is ready. Called by acceptor.
-spec(go(pid(), connection()) -> any()).
go(Pid, Conn = ?CONN_MOD) ->
    Pid ! {go, Conn}.

%% @doc Connection process wait for 'go' and upgrade self.
%%      Called by connection process.
%% @end
-spec(wait(connection()) -> {ok, connection()}).
wait(Conn = ?CONN_MOD) ->
	receive {go, Conn} -> upgrade(Conn) end.

%% @doc Upgrade Socket.
%%      Called by connection proccess.
%% @end
-spec(upgrade(connection()) -> {ok, connection()}).
upgrade({?MODULE, [Sock, SockFun, Opts]}) ->
    case SockFun(Sock) of
        {ok, NewSock} ->
<<<<<<< HEAD
            case lists:keymember(proxy_protocol, 1, Opts) of
                true ->
                    case esockd_proxy_proto:parse(NewSock, Opts) of
                        ignore ->
                            {ok, {?MODULE, [NewSock, SockFun, Opts]}};
                        {ok, ProxySock} ->
                            {ok, {?MODULE, [ProxySock, SockFun, Opts]}};
                        {error, Reason} ->
                            erlang:error(Reason)
                    end;
                false ->
                    {ok, {?MODULE, [NewSock, SockFun, Opts]}}
            end;
=======
            {ok, {?MODULE, [NewSock, SockFun, Opts]}};
        {error, tls_alert} ->
            exit(normal);
>>>>>>> 87d0d3b6
        {error, closed} ->
            exit(normal);
        {error, timeout} ->
            exit(normal);
        {error, Reason} ->
            error(Reason)
    end.

%% @doc Transport of the connection.
-spec(transport(connection()) -> atom()).
transport({?MODULE, [_Sock, _SockFun, _Opts]}) ->
    ?Transport.

%% @doc Socket of the connection. 
-spec(sock(connection()) -> inet:socket() | esockd:ssl_socket()).
sock({?MODULE, [Sock, _SockFun, _Opts]}) ->
    Sock.

%% @doc Connection options
-spec(opts(connection()) -> list(atom() | tuple())).
opts({?MODULE, [_Sock, _SockFun, Opts]}) ->
    Opts.

%% @doc Socket type of the connection.
-spec(type(connection()) -> tcp | ssl).
type(?CONN_MOD(Sock)) ->
    ?Transport:type(Sock).

%% @doc Sockname of the connection.
-spec(sockname(connection()) -> {ok, {Address, Port}} | {error, any()} when
    Address :: inet:ip_address(),
    Port    :: inet:port_number()).
sockname(?CONN_MOD(Sock)) ->
    ?Transport:sockname(Sock).

%% @doc Peername of the connection.
-spec(peername(connection()) -> {ok, {Address, Port}} | {error, any()} when
    Address :: inet:ip_address(),
    Port    :: inet:port_number()).
peername(?CONN_MOD(Sock)) ->
    ?Transport:peername(Sock).

-spec(peercert(connection()) -> nossl | {ok, Cert :: binary()} | {error, any()}).
peercert(?CONN_MOD(Sock)) ->
    ?Transport:peercert(Sock).

%% @doc Get socket options
getopts(Keys, ?CONN_MOD(Sock)) ->
    ?Transport:getopts(Sock, Keys).

%% @doc Set socket options
setopts(Options, ?CONN_MOD(Sock)) ->
    ?Transport:setopts(Sock, Options).

%% @doc Get socket stats
getstat(Stats, ?CONN_MOD(Sock)) ->
    ?Transport:getstat(Sock, Stats).

%% @doc Controlling Process of Connection
-spec(controlling_process(pid(), connection()) -> any()).
controlling_process(Owner, ?CONN_MOD(Sock)) ->
    ?Transport:controlling_process(Sock, Owner).

%% @doc Send data
-spec(send(iodata(), connection()) -> ok).
send(Data, ?CONN_MOD(Sock)) ->
    ?Transport:send(Sock, Data).

%% @doc Send data asynchronously by port_command/2
-spec(async_send(iodata(), connection()) -> ok).
async_send(Data, ?CONN_MOD(Sock)) ->
    ?Transport:port_command(Sock, Data).

%% @doc Receive data
recv(Length, ?CONN_MOD(Sock)) ->
    ?Transport:recv(Sock, Length).

recv(Length, Timeout, ?CONN_MOD(Sock)) ->
    ?Transport:recv(Sock, Length, Timeout).

%% @doc Receive data asynchronously
async_recv(Length, ?CONN_MOD(Sock)) ->
    ?Transport:async_recv(Sock, Length, infinity).

async_recv(Length, Timeout, ?CONN_MOD(Sock)) ->
    ?Transport:async_recv(Sock, Length, Timeout).

%% @doc Shutdown connection
-spec(shutdown(How, connection()) -> ok | {error, Reason :: any()} when
    How :: read | write | read_write).
shutdown(How, ?CONN_MOD(Sock)) ->
    ?Transport:shutdown(Sock, How).

%% @doc Close socket
-spec(close(connection()) -> ok).
close(?CONN_MOD(Sock)) ->
    ?Transport:close(Sock).

%% @doc Close socket by port_close
-spec(fast_close(connection()) -> ok).
fast_close(?CONN_MOD(Sock)) ->
    ?Transport:fast_close(Sock).

%% @doc GC the SSL Connection.
gc(?CONN_MOD(Sock)) ->
    ?Transport:gc(Sock).
<|MERGE_RESOLUTION|>--- conflicted
+++ resolved
@@ -112,7 +112,6 @@
 upgrade({?MODULE, [Sock, SockFun, Opts]}) ->
     case SockFun(Sock) of
         {ok, NewSock} ->
-<<<<<<< HEAD
             case lists:keymember(proxy_protocol, 1, Opts) of
                 true ->
                     case esockd_proxy_proto:parse(NewSock, Opts) of
@@ -126,11 +125,8 @@
                 false ->
                     {ok, {?MODULE, [NewSock, SockFun, Opts]}}
             end;
-=======
-            {ok, {?MODULE, [NewSock, SockFun, Opts]}};
         {error, tls_alert} ->
             exit(normal);
->>>>>>> 87d0d3b6
         {error, closed} ->
             exit(normal);
         {error, timeout} ->
