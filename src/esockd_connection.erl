--- conflicted
+++ resolved
@@ -108,7 +108,6 @@
 upgrade({?MODULE, [Sock, SockFun, Opts]}) ->
     case SockFun(Sock) of
         {ok, NewSock} ->
-<<<<<<< HEAD
             case lists:keymember(proxy_protocol, 1, Opts) of
                 true ->
                     case esockd_proxy_proto:parse(NewSock, Opts) of
@@ -122,17 +121,12 @@
                 false ->
                     {ok, {?MODULE, [NewSock, SockFun, Opts]}}
             end;
-        {error, Error} ->
-            erlang:error(Error)
-=======
-            {ok, {?MODULE, [NewSock, SockFun, Opts]}};
         {error, closed} ->
             exit(normal);
         {error, timeout} ->
             exit(normal);
         {error, Reason} ->
             error(Reason)
->>>>>>> 96ffb10e
     end.
 
 %% @doc Transport of the connection.
