--- conflicted
+++ resolved
@@ -75,7 +75,8 @@
 
 %% @doc Start eSockd Application.
 -spec(start() -> ok).
-start() -> application:start(esockd).
+start() ->
+    {ok, _} = application:ensure_all_started(esockd), ok.
 
 %% @doc Open a Listener.
 -spec(open(atom(), listen_on(), [option()], mfargs()) -> {ok, pid()} | {error, any()}).
@@ -114,64 +115,6 @@
 listener({Protocol, ListenOn}) ->
     esockd_sup:listener({Protocol, fixaddr(ListenOn)}).
 
-<<<<<<< HEAD
-=======
--export_type([ssl_socket/0, sock_fun/0, sock_args/0, tune_fun/0, mfargs/0, option/0]).
-
-%%------------------------------------------------------------------------------
-%% @doc Start esockd application.
-%% @end
-%%------------------------------------------------------------------------------
--spec start() -> ok.
-start() ->
-    {ok, _} = application:ensure_all_started(esockd), ok.
-
-%%------------------------------------------------------------------------------
-%% @doc Open a listener.
-%% @end
-%%------------------------------------------------------------------------------
--spec open(Protocol, Port, Options, MFArgs) -> {ok, pid()} | {error, any()} when
-    Protocol     :: atom(),
-    Port         :: inet:port_number(),
-    Options		 :: [option()], 
-    MFArgs       :: mfargs().
-open(Protocol, Port, Options, MFArgs) ->
-	esockd_sup:start_listener(Protocol, Port, Options, MFArgs).
-
-%%------------------------------------------------------------------------------
-%% @doc Close the listener
-%% @end
-%%------------------------------------------------------------------------------
--spec close({Protocol, Port}) -> ok when
-    Protocol    :: atom(),
-    Port        :: inet:port_number().
-close({Protocol, Port}) when is_atom(Protocol) and is_integer(Port) ->
-    close(Protocol, Port).
-
--spec close(Protocol, Port) -> ok when 
-    Protocol    :: atom(),
-    Port        :: inet:port_number().
-close(Protocol, Port) when is_atom(Protocol) and is_integer(Port) ->
-	esockd_sup:stop_listener(Protocol, Port).
-
-%%------------------------------------------------------------------------------
-%% @doc Get listeners
-%% @end
-%%------------------------------------------------------------------------------
--spec listeners() -> [{{atom(), inet:port_number()}, pid()}].
-listeners() ->
-    esockd_sup:listeners().
-
-%%------------------------------------------------------------------------------
-%% @doc Get one listener
-%% @end
-%%------------------------------------------------------------------------------
--spec listener({atom(), inet:port_number()}) -> pid() | undefined.
-listener({Protocol, Port}) ->
-    esockd_sup:listener({Protocol, Port}).
-
-%%------------------------------------------------------------------------------
->>>>>>> 9cc8e089
 %% @doc Get stats
 -spec(get_stats({atom(), listen_on()}) -> [{atom(), non_neg_integer()}]).
 get_stats({Protocol, ListenOn}) ->
