%%--------------------------------------------------------------------
%% Copyright (c) 2019 EMQ Technologies Co., Ltd. All Rights Reserved.
%%
%% Licensed under the Apache License, Version 2.0 (the "License");
%% you may not use this file except in compliance with the License.
%% You may obtain a copy of the License at
%%
%%     http://www.apache.org/licenses/LICENSE-2.0
%%
%% Unless required by applicable law or agreed to in writing, software
%% distributed under the License is distributed on an "AS IS" BASIS,
%% WITHOUT WARRANTIES OR CONDITIONS OF ANY KIND, either express or implied.
%% See the License for the specific language governing permissions and
%% limitations under the License.
%%--------------------------------------------------------------------

%% @doc Token-bucket based Rate Limit.
%%
%% [Token Bucket](https://en.wikipedia.org/wiki/Token_bucket).
%%
%% @end
-module(esockd_rate_limit).

-export([ new/1
        , new/2
        , info/1
        , check/2
        ]).

-export_type([config/0, bucket/0]).

-record(bucket, {
          rate   :: float(),
          burst  :: pos_integer(),
          tokens :: non_neg_integer(),
          time   :: pos_integer()
         }).

-opaque(bucket() :: #bucket{}).

<<<<<<< HEAD
=======
-opaque(config() :: {float()|pos_integer(), pos_integer()}).

%% @doc Create a rate limit. The time unit of rate is second.
>>>>>>> 45464127
-spec(new({float()|pos_integer(), pos_integer()}) -> bucket()).
new({Rate, Burst}) -> new(Rate, Burst).

-spec(new(float()|pos_integer(), pos_integer()) -> bucket()).
new(Rate, Burst) when is_integer(Burst), 0 < Rate andalso Rate =< Burst ->
    #bucket{rate   = Rate,
            burst  = Burst,
            tokens = Burst,
            time   = erlang:system_time(milli_seconds)
           }.

-spec(info(bucket()) -> map()).
info(#bucket{rate = Rate, burst = Burst, tokens = Tokens, time = Lastime}) ->
    #{rate   => Rate,
      burst  => Burst,
      tokens => Tokens,
      time   => Lastime
     }.

-spec(check(pos_integer(), bucket()) -> {non_neg_integer(), bucket()}).
check(Tokens, Bucket) ->
    check(Tokens, erlang:system_time(milli_seconds), Bucket).

-spec(check(pos_integer(), integer(), bucket()) -> {non_neg_integer(), bucket()}).
check(Tokens, Now, Bucket = #bucket{rate   = Rate,
                                    burst  = Burst,
                                    tokens = Remaining,
                                    time   = Lastime}) ->
    Limit = min(Burst, Remaining + round((Rate * (Now - Lastime)) / 1000)),
    case Limit >= Tokens of
        true  -> %% Tokens available
            {0, Bucket#bucket{tokens = Limit - Tokens, time = Now}};
        false -> %% Tokens not enough
            Pause = round((Tokens - Remaining) * 1000 / Rate),
            {Pause, Bucket#bucket{tokens = 0, time = Now}}
    end.
<|MERGE_RESOLUTION|>--- conflicted
+++ resolved
@@ -38,13 +38,10 @@
 
 -opaque(bucket() :: #bucket{}).
 
-<<<<<<< HEAD
-=======
 -opaque(config() :: {float()|pos_integer(), pos_integer()}).
 
 %% @doc Create a rate limit. The time unit of rate is second.
->>>>>>> 45464127
--spec(new({float()|pos_integer(), pos_integer()}) -> bucket()).
+-spec(new(config()) -> bucket()).
 new({Rate, Burst}) -> new(Rate, Burst).
 
 -spec(new(float()|pos_integer(), pos_integer()) -> bucket()).
